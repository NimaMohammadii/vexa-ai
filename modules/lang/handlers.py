--- conflicted
+++ resolved
@@ -8,29 +8,23 @@
 from modules.i18n import t
 
 
-<<<<<<< HEAD
 def _send_language_menu(bot, user, chat_id, message_id=None):
     lang = db.get_user_lang(user["user_id"], "fa")
     if message_id is None:
         bot.send_message(chat_id, TITLE(lang), reply_markup=lang_menu(lang, lang), parse_mode="HTML")
     else:
         edit_or_send(bot, chat_id, message_id, TITLE(lang), lang_menu(lang, lang))
-=======
 def _send_language_menu(bot, user, chat_id, message_id):
     lang = db.get_user_lang(user["user_id"], "fa")
     edit_or_send(bot, chat_id, message_id, TITLE(lang), lang_menu(lang, lang))
->>>>>>> 3e2aca81
 
 
 def register(bot):
     @bot.message_handler(commands=["language"])
     def language_cmd(msg):
         user = db.get_or_create_user(msg.from_user)
-<<<<<<< HEAD
         _send_language_menu(bot, user, msg.chat.id)
-=======
         _send_language_menu(bot, user, msg.chat.id, msg.message_id)
->>>>>>> 3e2aca81
 
     @bot.callback_query_handler(func=lambda c: c.data and c.data.startswith("lang:"))
     def lang_router(cq):
