--- conflicted
+++ resolved
@@ -128,13 +128,10 @@
             return
 
         if route == "credit":
-<<<<<<< HEAD
-=======
             if lang != "fa":
                 bot.answer_callback_query(cq.id, t("credit_unavailable", lang), show_alert=True)
                 return
 
->>>>>>> f0e30dc9
             bot.answer_callback_query(cq.id)
             from modules.credit.handlers import open_credit
 
