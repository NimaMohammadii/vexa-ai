--- conflicted
+++ resolved
@@ -13,13 +13,11 @@
     kb.row(
         InlineKeyboardButton(t("btn_profile", lang), callback_data="home:profile"),
         InlineKeyboardButton(t("btn_invite", lang), callback_data="home:invite"),
-<<<<<<< HEAD
     )
     kb.row(
         InlineKeyboardButton(t("btn_credit", lang), callback_data="home:credit"),
         InlineKeyboardButton(t("btn_clone", lang), callback_data="home:clone"),
     )
-=======
     )
     if lang == "fa":
         kb.row(
@@ -28,7 +26,6 @@
         )
     else:
         kb.add(InlineKeyboardButton(t("btn_clone", lang), callback_data="home:clone"))
->>>>>>> f0e30dc9
     kb.add(InlineKeyboardButton(t("btn_lang", lang), callback_data="home:lang"))
     return kb
 
