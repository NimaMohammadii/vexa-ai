--- conflicted
+++ resolved
@@ -30,10 +30,7 @@
             row = []
     
     kb.add(InlineKeyboardButton(t("back", lang), callback_data="credit:menu"))
-<<<<<<< HEAD
-=======
     kb.add(InlineKeyboardButton(t("back", "fa"), callback_data="credit:menu"))
->>>>>>> f0e30dc9
     return kb
 
 def admin_approve_kb(user_id: int, plan_index: int) -> InlineKeyboardMarkup:
@@ -71,17 +68,11 @@
         kb.row(*row)
 
     kb.add(InlineKeyboardButton(t("back", lang), callback_data="credit:menu"))
-<<<<<<< HEAD
-=======
     kb.add(InlineKeyboardButton(t("back", "fa"), callback_data="credit:menu"))
->>>>>>> f0e30dc9
     return kb
 
 def instant_cancel_kb(lang: str = "fa") -> InlineKeyboardMarkup:
     kb = InlineKeyboardMarkup(row_width=1)
     kb.add(InlineKeyboardButton(t("credit_cancel", lang), callback_data="credit:cancel"))
-<<<<<<< HEAD
-=======
     kb.add(InlineKeyboardButton(t("credit_cancel", "fa"), callback_data="credit:cancel"))
->>>>>>> f0e30dc9
     return kb