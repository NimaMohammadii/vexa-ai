from __future__ import annotations
from telebot import TeleBot
from telebot.types import CallbackQuery, Message, LabeledPrice
import telebot.types as ttypes
import time

from .texts import (
    PAY_RIAL_TITLE, PAY_RIAL_PLANS_HEADER, INSTANT_PAY_INSTRUCT, WAITING_CONFIRM
)
from modules.i18n import t
from .keyboards import credit_menu_kb, stars_packages_kb, payrial_plans_kb, instant_cancel_kb, augment_with_rial, admin_approve_kb
from config import BOT_OWNER_ID as ADMIN_REVIEW_CHAT_ID, CARD_NUMBER
from .settings import PAYMENT_PLANS
from .settings import RECEIPT_WAIT_TTL

# تلاش برای خواندن تنظیمات پرداخت تلگرام از config (اختیاری اضافه کنید)
try:
    from config import TELEGRAM_PAYMENT_PROVIDER_TOKEN  # باید در config شما اضافه شود
except Exception:
    TELEGRAM_PAYMENT_PROVIDER_TOKEN = None

try:
    from config import TELEGRAM_PAYMENT_CURRENCY
except Exception:
    # مقدار پیش‌فرض؛ تنظیمش کنید به ارزی که provider شما پشتیبانی می‌کند (مثلاً "IRR" یا "USD")
    TELEGRAM_PAYMENT_CURRENCY = "USD"

# تلاش برای استفاده از منوی اصلی پروژه‌ی تو؛ اگر نبود، از fallback استفاده می‌کنیم.
try:
    from ..home.keyboards import home_menu_kb  # type: ignore
except Exception:
    home_menu_kb = None

try:
    from ..home.texts import HOME_TITLE  # type: ignore
except Exception:
    HOME_TITLE = "منوی اصلی"

# --- حالت موقت انتظار رسید (بدون دخالت DB) ---
# user_id -> expires_at (epoch)
_RECEIPT_WAIT: dict[int, float] = {}
# user_id -> message_id (برای ادیت کردن پیام بعد از ارسال عکس)
_USER_MESSAGE_IDS: dict[int, int] = {}
# user_id -> plan_index (برای اینکه بدونیم کدوم پلن انتخاب شده)
_USER_SELECTED_PLANS: dict[int, int] = {}

def _set_wait(user_id: int, message_id: int = None, plan_index: int = None):
    _RECEIPT_WAIT[user_id] = time.time() + RECEIPT_WAIT_TTL
    if message_id:
        _USER_MESSAGE_IDS[user_id] = message_id
    if plan_index is not None:
        _USER_SELECTED_PLANS[user_id] = plan_index

def _clear_wait(user_id: int):
    _RECEIPT_WAIT.pop(user_id, None)
    _USER_MESSAGE_IDS.pop(user_id, None)
    _USER_SELECTED_PLANS.pop(user_id, None)

def _get_selected_plan(user_id: int) -> int:
    return _USER_SELECTED_PLANS.get(user_id, 0)

def _get_message_id(user_id: int) -> int:
    return _USER_MESSAGE_IDS.get(user_id)

def _is_waiting(user_id: int) -> bool:
    exp = _RECEIPT_WAIT.get(user_id)
    return bool(exp and exp > time.time())

# === API اصلی برای منوی کردیت ===
def open_credit(bot: TeleBot, cq):
    """باز کردن منوی اصلی خرید کردیت"""
    import db

    # پاک کردن منوی TTS قبلی اگر وجود داشته باشه
    user_state = db.get_state(cq.from_user.id) or ""
    if user_state.startswith("tts:wait_text:"):
        try:
            # استخراج message_id منوی TTS از state
            parts = user_state.split(":")
            if len(parts) >= 3 and parts[2].isdigit():
                tts_menu_id = int(parts[2])
                bot.delete_message(cq.message.chat.id, tts_menu_id)
                print(f"DEBUG: Deleted TTS menu {tts_menu_id} for user {cq.from_user.id}")
        except Exception as e:
            print(f"DEBUG: Failed to delete TTS menu: {e}")
        # پاک کردن state
        db.clear_state(cq.from_user.id)
    
    user = db.get_or_create_user(cq.from_user)
    lang = db.get_user_lang(user["user_id"], "fa")
<<<<<<< HEAD
=======
    if lang != "fa":
        bot.answer_callback_query(cq.id, t("credit_unavailable", lang), show_alert=True)
        return
>>>>>>> 75b864f2

    text = f"🛒 <b>{t('credit_title', lang)}</b>\n\n{t('credit_header', lang)}"
    
    # ادیت کردن همین پیام
    try:
        bot.edit_message_text(
            text, cq.message.chat.id, cq.message.message_id,
            parse_mode="HTML", reply_markup=credit_menu_kb(lang)
        )
    except Exception:
        # اگر ادیت نشد، پیام جدید بفرست
        bot.send_message(
            cq.message.chat.id, text,
            parse_mode="HTML", reply_markup=credit_menu_kb(lang)
        )

# === API عمومی برای ادغام با منوی Credit موجود تو ===
def add_rial_button_to_credit_menu(markup, lang: str = "fa"):
    """در کد فعلی منوی Credit، قبل از ارسال reply_markup این تابع را صدا بزن:
        markup = add_rial_button_to_credit_menu(markup)
    """
    return augment_with_rial(markup, lang)

def _go_home(bot: TeleBot, chat_id: int, msg_id: int | None = None):
    text = f"🏠 <b>{HOME_TITLE}</b>"
    if msg_id:
        try:
            bot.edit_message_text(text, chat_id, msg_id, parse_mode="HTML",
                                  reply_markup=(home_menu_kb() if callable(home_menu_kb) else None))
            return
        except Exception:
            pass
    bot.send_message(chat_id, text, parse_mode="HTML",
                     reply_markup=(home_menu_kb() if callable(home_menu_kb) else None))

def register(bot: TeleBot):
    """
    رجیستر کردن تمام هندلرهای مربوط به کردیت (Telegram Stars و پرداخت ریالی)
    """
    
    # منوی اصلی کردیت
    @bot.callback_query_handler(func=lambda c: c.data == "credit:menu")
    def on_credit_menu(c):
        bot.answer_callback_query(c.id)
        open_credit(bot, c)
    
    # نمایش بسته‌های Telegram Stars
    @bot.callback_query_handler(func=lambda c: c.data == "credit:stars")
    def on_stars_menu(c):
        import db

        user = db.get_or_create_user(c.from_user)
        lang = db.get_user_lang(user["user_id"], "fa")

        bot.answer_callback_query(c.id)
        text = t("credit_stars_menu", lang)
        try:
            bot.edit_message_text(text, c.message.chat.id, c.message.message_id,
                                  parse_mode="HTML", reply_markup=stars_packages_kb(lang))
        except Exception:
            bot.send_message(c.message.chat.id, text, parse_mode="HTML",
                             reply_markup=stars_packages_kb(lang))

    # خرید بسته Stars
    @bot.callback_query_handler(func=lambda c: c.data and c.data.startswith("credit:buy:"))
    def on_buy_stars(c: CallbackQuery):
        import db

        user = db.get_or_create_user(c.from_user)
        lang = db.get_user_lang(user["user_id"], "fa")

        bot.answer_callback_query(c.id)
        try:
            stars = 0
            credits = 0
            parts = c.data.split(":")
            # expected: credit:buy:<stars>:<credits>
            if len(parts) < 4:
                bot.answer_callback_query(c.id, t("credit_invalid_data", lang), show_alert=True)
                return

            stars = int(parts[2])
            credits = int(parts[3])

            # ساخت payload برای تشخیص سفارش در پاسخ شیپینگ/پرداخت
            import json
            invoice_payload = json.dumps({
                "user_id": c.from_user.id,
                "credits": credits
            })

            # برای Telegram Stars معمولا provider_token خالی و currency = "XTR"
            prices = [LabeledPrice(label=t("credit_invoice_label", lang).format(credits=credits), amount=stars)]

            bot.send_invoice(
                chat_id=c.from_user.id,
                title=t("credit_invoice_title", lang),
                description=t("credit_invoice_desc", lang),
                invoice_payload=invoice_payload,
                provider_token="",                 # برای Stars خالی می‌ماند
                currency="XTR",
                prices=prices
            )

            bot.answer_callback_query(c.id, t("credit_invoice_sent", lang))
        except Exception as e:
            # اگر ارسال با Stars ناموفق شد، تلاش به ارسال invoice با provider معمولی (fallback)
            try:
                import json
                payload = json.dumps({"user_id": c.from_user.id, "credits": credits})

                # مقدار price باید به کوچک‌ترین واحد پولی ارسال شود (مثلاً سنت)
                amount_smallest_unit = int(stars * 100)
                prices = [LabeledPrice(label=t("credit_invoice_label", lang).format(credits=credits), amount=amount_smallest_unit)]

                if not TELEGRAM_PAYMENT_PROVIDER_TOKEN:
                    bot.answer_callback_query(c.id, t("credit_payment_disabled", lang), show_alert=True)
                    return

                bot.send_invoice(
                    chat_id=c.from_user.id,
                    title=t("credit_invoice_title", lang),
                    description=t("credit_invoice_desc", lang),
                    invoice_payload=payload,
                    provider_token=TELEGRAM_PAYMENT_PROVIDER_TOKEN,
                    currency=TELEGRAM_PAYMENT_CURRENCY,
                    prices=prices
                )
                bot.answer_callback_query(c.id, t("credit_invoice_complete", lang))
            except Exception as e2:
                print("error sending invoice:", e2)
                try:
                    bot.answer_callback_query(c.id, t("credit_invoice_error", lang), show_alert=True)
                except Exception:
                    pass
    
    # هندلر pre_checkout_query (ضروری برای Telegram Stars)
    @bot.pre_checkout_query_handler(func=lambda query: True)
    def pre_checkout_handler(pre_checkout_query):
        bot.answer_pre_checkout_query(pre_checkout_query.id, ok=True)
    
    # هندلر successful payment
    @bot.message_handler(content_types=['successful_payment'])
    def on_successful_payment(message):
        try:
            import json, db
            user_id = message.from_user.id
            lang = db.get_user_lang(user_id, "fa")
            credits = json.loads(message.successful_payment.invoice_payload)["credits"]
            stars = message.successful_payment.total_amount

            # اضافه کردن کردیت به حساب کاربر
            db.get_or_create_user(message.from_user)
            db.add_credits(user_id, credits)

            # ذخیره تراکنش
            db.log_purchase(user_id, stars, credits, message.successful_payment.telegram_payment_charge_id)

            updated_user = db.get_user(user_id)
            balance = (updated_user or {}).get("credits", credits)

            bot.send_message(
                message.chat.id,
                t("credit_pay_success", lang).format(stars=stars, credits=credits, balance=balance),
                parse_mode="HTML"
            )

        except Exception as e:
            lang = locals().get("lang")
            if not lang:
                try:
                    import db
                    lang = db.get_user_lang(message.from_user.id, "fa")
                except Exception:
                    lang = "fa"
            bot.send_message(message.chat.id, t("credit_payment_error", lang))

    # کاربر روی «پرداخت ریالی» کلیک می‌کند → نمایش قیمت‌ها
    @bot.callback_query_handler(func=lambda c: c.data == "credit:payrial")
    def on_payrial(c: CallbackQuery):
        import db

        user = db.get_or_create_user(c.from_user)
        lang = db.get_user_lang(user["user_id"], "fa")

        if lang != "fa":
            bot.answer_callback_query(c.id, t("credit_unavailable", lang), show_alert=True)
            return

        bot.answer_callback_query(c.id)

        text = f"🧾 <b>{PAY_RIAL_TITLE}</b>\n\nیکی از بسته‌های زیر را انتخاب کنید:"

        try:
            bot.edit_message_text(text, c.message.chat.id, c.message.message_id,
                                  parse_mode="HTML", reply_markup=payrial_plans_kb(lang))
        except Exception:
            bot.send_message(c.message.chat.id, text, parse_mode="HTML",
                             reply_markup=payrial_plans_kb(lang))

    # انتخاب یکی از بسته‌های قیمت → ورود به مرحله پرداخت
    @bot.callback_query_handler(func=lambda c: c.data and c.data.startswith("credit:select:"))
    def on_select_plan(c: CallbackQuery):
        import db

        user = db.get_or_create_user(c.from_user)
        lang = db.get_user_lang(user["user_id"], "fa")

        bot.answer_callback_query(c.id)
        try:
            plan_index = int(c.data.split(":")[2])
            if plan_index < 0 or plan_index >= len(PAYMENT_PLANS):
                bot.answer_callback_query(c.id, t("credit_invalid_plan", lang), show_alert=True)
                return

            plan = PAYMENT_PLANS[plan_index]
            _set_wait(c.from_user.id, c.message.message_id, plan_index)
            
            text = (
                f"💱 <b>پرداخت فـوری (کارت‌به‌کارت)</b>\n"
                f"<b>شماره کارت:</b><code>{CARD_NUMBER}</code>\n\n"
                f"• دقیقاً مبلغ <b>{plan['amount_toman']:,} تومان</b> پرداخت کنید\n"
                f"• سپس <b>تصویر رسید</b> را همین‌جا ارسال کنید\n\n"
                f"✅ <b>پس از تایید، <b>{plan['credits']:,} کردیت</b> به حساب شما اضافه خواهد شد (کمتر از ۵ دقیقه)</b>"
            )
            
            try:
                bot.edit_message_text(text, c.message.chat.id, c.message.message_id,
                                      parse_mode="HTML", reply_markup=instant_cancel_kb(lang))
            except Exception:
                bot.send_message(c.message.chat.id, text, parse_mode="HTML",
                                 reply_markup=instant_cancel_kb(lang))

        except Exception as e:
            bot.answer_callback_query(c.id, t("credit_plan_error", lang), show_alert=True)

    # ورود به حالت «پرداخت فوری (کارت‌به‌کارت)» → انتظار دریافت تصویر رسید
    @bot.callback_query_handler(func=lambda c: c.data == "credit:payrial:instant")
    def on_instant(c: CallbackQuery):
        import db

        user = db.get_or_create_user(c.from_user)
        lang = db.get_user_lang(user["user_id"], "fa")

        bot.answer_callback_query(c.id)
        _set_wait(c.from_user.id, c.message.message_id)  # ذخیره message_id
        text = INSTANT_PAY_INSTRUCT.format(card=CARD_NUMBER)
        try:
            bot.edit_message_text(text, c.message.chat.id, c.message.message_id,
                                  parse_mode="HTML", reply_markup=instant_cancel_kb(lang))
        except Exception:
            bot.send_message(c.message.chat.id, text, parse_mode="HTML",
                             reply_markup=instant_cancel_kb(lang))

    # بازگشت/لغو → خروج از حالت انتظار و برگشت به منوی اصلی
    @bot.callback_query_handler(func=lambda c: c.data in ("credit:menu", "credit:cancel"))
    def on_back(c: CallbackQuery):
        bot.answer_callback_query(c.id)
        _clear_wait(c.from_user.id)
        # برگشت به منوی اصلی home
        from modules.home.texts import MAIN
        from modules.home.keyboards import main_menu
        import db
        user = db.get_or_create_user(c.from_user)
        lang = db.get_user_lang(user["user_id"], "fa")
        try:
            bot.edit_message_text(MAIN(lang), c.message.chat.id, c.message.message_id,
                                  parse_mode="HTML", reply_markup=main_menu(lang))
        except Exception:
            bot.send_message(c.message.chat.id, MAIN(lang), parse_mode="HTML",
                             reply_markup=main_menu(lang))

    # دریافت تصویر رسید (فقط وقتی در حالت انتظار است)
    @bot.message_handler(content_types=['photo'])
    def on_receipt(msg: Message):
        if not _is_waiting(msg.from_user.id):
            return  # دخالت نکن؛ این عکس ربطی به پرداخت ندارد

        # گرفتن اطلاعات قبل از پاک کردن
        payment_msg_id = _get_message_id(msg.from_user.id)
        plan_index = _get_selected_plan(msg.from_user.id)
        plan = PAYMENT_PLANS[plan_index] if plan_index < len(PAYMENT_PLANS) else None
        _clear_wait(msg.from_user.id)

        # فوروارد تصویر رسید برای ادمین با اطلاعات کامل
        if plan:
            caption = (
                f"🧾 <b>رسید پرداخت جدید</b>\n"
                
                f"• User ID: <code>{msg.from_user.id}</code>\n"
                f"• Username: @{msg.from_user.username or '-'}\n"
                f"• Name: {msg.from_user.first_name or ''} {msg.from_user.last_name or ''}\n\n"
                
                f"• مبلغ: {plan['amount_toman']:,} تومان\n"
                f"• کردیت: {plan['credits']:,}"
            )
        else:
            caption = (
                f"🧾 <b>رسید پرداخت جدید</b>\n\n"
                f"👤 <b>اطلاعات کاربر:</b>\n"
                f"• User ID: <code>{msg.from_user.id}</code>\n"
                f"• Username: @{msg.from_user.username or '-'}\n"
                f"• Name: {msg.from_user.first_name or ''} {msg.from_user.last_name or ''}"
            )
        
        try:
            file_id = msg.photo[-1].file_id  # بزرگترین رزولوشن
            bot.send_photo(ADMIN_REVIEW_CHAT_ID, file_id, caption=caption, 
                          parse_mode="HTML", reply_markup=admin_approve_kb(msg.from_user.id, plan_index))
        except Exception:
            pass

        # بارگیری متغیرهای مورد نیاز
        from modules.home.texts import MAIN
        from modules.home.keyboards import main_menu
        import db
        user = db.get_or_create_user(msg.from_user)
        lang = db.get_user_lang(user["user_id"], "fa")
        
        # 1. پاک کردن پیام قبلی (شماره کارت)
        if payment_msg_id:
            try:
                bot.delete_message(msg.chat.id, payment_msg_id)
            except Exception:
                pass
        
        # 2. ارسال پیام تایید (جداگانه)
        bot.send_message(msg.chat.id, "✅ رسید دریافت شد\n⏳ <b>لطفاً منتظر تایید باش</b>", parse_mode="HTML")
        
        # 3. ارسال منوی اصلی (جداگانه)
        bot.send_message(msg.chat.id, MAIN(lang), parse_mode="HTML", reply_markup=main_menu(lang))

    # هندلر تایید/رد ادمین
    @bot.callback_query_handler(func=lambda c: c.data and c.data.startswith("credit_admin:"))
    def on_admin_action(c: CallbackQuery):
        print(f"DEBUG: Credit admin action received: {c.data}")  # برای دیباگ
        try:
            parts = c.data.split(":")
            action = parts[1]  # approve یا reject
            user_id = int(parts[2])
            plan_index = int(parts[3])
            
            if plan_index < 0 or plan_index >= len(PAYMENT_PLANS):
                bot.answer_callback_query(c.id, "بسته نامعتبر")
                return
                
            plan = PAYMENT_PLANS[plan_index]
            
            if action == "approve":
                # اضافه کردن کردیت به کاربر
                import db
                db.add_credits(user_id, plan['credits'])
                
                # ثبت تراکنش در دیتابیس
                try:
                    db.log_purchase(user_id, plan['amount_toman'], plan['credits'], f"manual_approval_{int(time.time())}")
                except:
                    pass
                
                # پیام به کاربر
                try:
                    bot.send_message(
                        user_id,
                        f"✅ <b>پرداخت تأیید شد!</b>\n\n"
                        f"💎 <b>{plan['credits']:,} کردیت</b> به حساب شما اضافه شد.\n"
                        f"💰 مبلغ: {plan['amount_toman']:,} تومان",
                        parse_mode="HTML"
                    )
                except:
                    pass
                
                # پیام به ادمین
                bot.answer_callback_query(c.id, f"✅ تأیید شد - {plan['credits']:,} کردیت اضافه شد")
                
                # ویرایش پیام ادمین
                try:
                    new_caption = (c.message.caption or "") + f"\n\n✅ <b>تأیید شده توسط ادمین</b>"
                    bot.edit_message_caption(
                        chat_id=c.message.chat.id,
                        message_id=c.message.message_id,
                        caption=new_caption,
                        parse_mode="HTML"
                    )
                except Exception as e:
                    print(f"DEBUG: Error editing caption: {e}")
                    
            elif action == "reject":
                # پیام رد به کاربر
                try:
                    bot.send_message(
                        user_id,
                        f"❌ <b>پرداخت رد شد</b>\n\n"
                        f"رسید ارسالی تأیید نشد. در صورت اطمینان از صحت پرداخت، مجدداً رسید ارسال کنید یا با پشتیبانی تماس بگیرید.",
                        parse_mode="HTML"
                    )
                except:
                    pass
                
                # پیام به ادمین
                bot.answer_callback_query(c.id, "❌ پرداخت رد شد")
                
                # ویرایش پیام ادمین
                try:
                    new_caption = (c.message.caption or "") + f"\n\n❌ <b>رد شده توسط ادمین</b>"
                    bot.edit_message_caption(
                        chat_id=c.message.chat.id,
                        message_id=c.message.message_id,
                        caption=new_caption,
                        parse_mode="HTML"
                    )
                except Exception as e:
                    print(f"DEBUG: Error editing caption: {e}")
                    
        except Exception as e:
            print(f"DEBUG: Error in admin action: {e}")
            bot.answer_callback_query(c.id, "خطا در پردازش")<|MERGE_RESOLUTION|>--- conflicted
+++ resolved
@@ -88,12 +88,9 @@
     
     user = db.get_or_create_user(cq.from_user)
     lang = db.get_user_lang(user["user_id"], "fa")
-<<<<<<< HEAD
-=======
     if lang != "fa":
         bot.answer_callback_query(cq.id, t("credit_unavailable", lang), show_alert=True)
         return
->>>>>>> 75b864f2
 
     text = f"🛒 <b>{t('credit_title', lang)}</b>\n\n{t('credit_header', lang)}"
     
