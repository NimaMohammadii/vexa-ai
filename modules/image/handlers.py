# modules/image/handlers.py

"""Telegram handlers for the Runway image generation flow"""

from __future__ import annotations

import html
import logging
import mimetypes
from typing import Any, NamedTuple

import db
from telebot import TeleBot
from telebot.types import CallbackQuery, Message

from modules.home.keyboards import main_menu
from modules.home.texts import MAIN
from modules.i18n import t
from utils import edit_or_send
from .keyboards import menu_keyboard, no_credit_keyboard
from .service import ImageGenerationError, ImageService
from .settings import (
    CREDIT_COST,
    POLL_INTERVAL,
    POLL_TIMEOUT,
    STATE_PROCESSING,
    STATE_WAIT_PROMPT,
)
from .texts import (
    error as error_text,
    invalid_reference,
    intro,
    need_prompt,
    no_credit as no_credit_text,
    not_configured,
    processing,
    reference_download_error,
    result_caption,
)

logger = logging.getLogger(__name__)

USAGE = (
    "ساخت تصویر از متن:\n"
    "<b>/img</b> متن تصویر\n"
    "یا روی یک پیام ریپلای کن و بزن: <b>/img</b>\n"
    "یا عکس مرجع + توضیح رو بفرست.\n"
    "یا از منوی ربات دکمهٔ «تولید تصویر» را بزن."
)


def _extract_prompt(message: Message) -> str:
    text = (message.text or message.caption or "").strip()
    if text.startswith("/img"):
        parts = text.split(maxsplit=1)
        text = parts[1] if len(parts) > 1 else ""
    if not text and message.reply_to_message:
        reply = message.reply_to_message
        text = (reply.text or reply.caption or "").strip()
    return text


def _get_user_and_lang(from_user):
    user = db.get_or_create_user(from_user)
    db.touch_last_seen(user["user_id"])
    lang = db.get_user_lang(user["user_id"], "fa")
    return user, lang


def _start_prompt_flow(
    bot: TeleBot,
    chat_id: int,
    user_id: int,
    lang: str,
    *,
    message_id: int | None = None,
    show_intro: bool = True,
) -> None:
    db.set_state(user_id, STATE_WAIT_PROMPT)
    if not show_intro:
        return
    if message_id is not None:
        edit_or_send(bot, chat_id, message_id, intro(lang), menu_keyboard(lang))
    else:
        bot.send_message(
            chat_id,
            intro(lang),
            reply_markup=menu_keyboard(lang),
            parse_mode="HTML",
        )


def _send_no_credit(bot: TeleBot, chat_id: int, lang: str, credits: int) -> None:
    bot.send_message(
        chat_id,
        no_credit_text(lang, credits),
        reply_markup=no_credit_keyboard(lang),
        parse_mode="HTML",
    )


class ReferenceImage(NamedTuple):
    data: bytes
    mime_type: str | None = None


def _guess_mime_type(file_path: str, fallback: str = "image/jpeg") -> str:
    mime, _ = mimetypes.guess_type(file_path)
    return mime or fallback


def _download_file(bot: TeleBot, file_id: str) -> tuple[bytes, str | None]:
    """Download a Telegram file and return its content and path."""

    file_path: str | None = None

    try:
        file_info = bot.get_file(file_id)
        file_path = getattr(file_info, "file_path", None)
    except Exception:
        file_info = None

    content: bytes | None = None

    if file_path:
        try:
            content = bot.download_file(file_path)
        except Exception:
            content = None

    if content is None:
        # ``download_file_by_id`` works for photos even when Telegram
<<<<<<< HEAD
        # generates a temporary path without an extension. Some bot instances
        # run on library versions that do not expose this helper, so guard the
        # call and swallow transport errors. This prevents an AttributeError
        # bubbling up and breaking the handler without giving feedback to the
        # user.
        download_by_id = getattr(bot, "download_file_by_id", None)
        if callable(download_by_id):
            try:
                content = download_by_id(file_id)
            except Exception:
                content = None
=======
        # generates a temporary path without an extension.
        content = bot.download_file_by_id(file_id)
>>>>>>> 3e8f92f8

    if not content:
        raise RuntimeError("empty file content")

    return content, file_path


def _get_reference_image(bot: TeleBot, message: Message, lang: str, *, _depth: int = 0) -> ReferenceImage | None:
    if message is None or _depth > 2:
        return None

    try:
        if message.photo:
            photo = message.photo[-1]
            content, file_path = _download_file(bot, photo.file_id)
            guessed = _guess_mime_type(file_path or "")
            return ReferenceImage(content, guessed)

        document = getattr(message, "document", None)
        if document:
            mime_type = (document.mime_type or "").lower()
            if not mime_type.startswith("image/"):
                raise ImageGenerationError(invalid_reference(lang))
            content, file_path = _download_file(bot, document.file_id)
            guessed_path = _guess_mime_type(file_path or "")
            guessed = document.mime_type or guessed_path
            return ReferenceImage(content, guessed)

    except ImageGenerationError:
        raise
    except Exception as exc:
        logger.exception("Failed to download reference image", exc_info=exc)
        raise ImageGenerationError(reference_download_error(lang)) from exc

    if message.reply_to_message:
        return _get_reference_image(bot, message.reply_to_message, lang, _depth=_depth + 1)

    return None


def _extract_image_url(data: Any, _visited: set[int] | None = None) -> str | None:
    """Extract a usable image URL from the Runway response structure."""
    if _visited is None:
        _visited = set()

    # Guard against recursive cycles
    data_id = id(data)
    if data_id in _visited:
        return None
    _visited.add(data_id)

    if isinstance(data, str):
        candidate = data.strip()
        if any(
            candidate.startswith(prefix)
            for prefix in [
                "http://",
                "https://",
                "data:image",
                "//",
                "ftp://",
                "file://",
            ]
        ):
            return candidate
        return None

    if isinstance(data, dict):
        # Common keys that may contain image URLs
        priority_keys = [
            "url",
            "image_url",
            "output_url",
            "result_url",
            "download_url",
            "file_url",
            "asset_url",
            "src",
            "href",
            "link",
            "path",
            "uri",
            "output",
        ]

        # Check priority keys first
        for key in priority_keys:
            if key in data:
                url = _extract_image_url(data[key], _visited)
                if url:
                    return url

        # Then check other keys
        lower_priority = {k.lower() for k in priority_keys}
        for key, value in data.items():
            if key.lower() not in lower_priority:
                url = _extract_image_url(value, _visited)
                if url:
                    return url
        return None

    if isinstance(data, (list, tuple, set)):
        for item in data:
            url = _extract_image_url(item, _visited)
            if url:
                return url
        return None

    return None


def _process_prompt(
    bot: TeleBot,
    message: Message,
    user,
    prompt: str,
    lang: str,
    *,
    reference: ReferenceImage | None = None,
) -> None:
    prompt = (prompt or "").strip()
    if not prompt:
        _start_prompt_flow(bot, message.chat.id, user["user_id"], lang)
        return

    try:
        service = ImageService()
    except ImageGenerationError:
        bot.send_message(message.chat.id, not_configured(lang), parse_mode="HTML")
        _start_prompt_flow(
            bot, message.chat.id, user["user_id"], lang, show_intro=False
        )
        return

    fresh = db.get_user(user["user_id"]) or user
    credits = int(fresh.get("credits", 0) or 0)
    if credits < CREDIT_COST:
        _send_no_credit(bot, message.chat.id, lang, credits)
        _start_prompt_flow(
            bot, message.chat.id, user["user_id"], lang, show_intro=False
        )
        return

    db.set_state(user["user_id"], STATE_PROCESSING)
    status = bot.send_message(message.chat.id, processing(lang), parse_mode="HTML")

    try:
        if reference:
            task_id = service.generate_image_from_image(
                prompt,
                reference.data,
                mime_type=reference.mime_type,
            )
            logger.info("Image-to-image task created: %s", task_id)
        else:
            task_id = service.generate_image(prompt)
            logger.info("Image task created: %s", task_id)

        # Poll for completion and get image URL
        result = service.get_image_status(
            task_id,
            poll_interval=POLL_INTERVAL,
            timeout=POLL_TIMEOUT,
        )
        
        image_url = result.get("url")
        if not image_url:
            logger.error(f"No image URL in result: {result}")
            raise ImageGenerationError("خروجی تصویر دریافت نشد.")
        
        logger.info(f"Image URL received: {image_url[:100]}")

        bot.send_photo(
            message.chat.id,
            photo=image_url,
            caption=result_caption(lang),
            reply_to_message_id=message.message_id,
            parse_mode="HTML",
        )
        try:
            db.log_image_generation(user["user_id"], prompt, image_url)
        except Exception:
            logger.exception("Failed to log image generation for user %s", user["user_id"])
        db.deduct_credits(user["user_id"], CREDIT_COST)

        try:
            bot.delete_message(status.chat.id, status.message_id)
        except Exception:
            pass

    except ImageGenerationError as exc:
        logger.error("Image generation error: %s", exc)
        try:
            error_message = html.escape(str(exc))
            body = (
                f"{error_text(lang)}\n<code>{error_message}</code>"
                if error_message
                else error_text(lang)
            )
            bot.edit_message_text(
                body,
                chat_id=status.chat.id,
                message_id=status.message_id,
                parse_mode="HTML",
            )
        except Exception:
            error_message = html.escape(str(exc))
            body = (
                f"{error_text(lang)}\n<code>{error_message}</code>"
                if error_message
                else error_text(lang)
            )
            bot.send_message(
                message.chat.id,
                body,
                parse_mode="HTML",
            )
    finally:
        _start_prompt_flow(
            bot, message.chat.id, user["user_id"], lang, show_intro=False
        )


def open_image(bot: TeleBot, call: CallbackQuery) -> None:
    user, lang = _get_user_and_lang(call.from_user)
    if user.get("banned"):
        bot.answer_callback_query(call.id, t("error_banned", lang), show_alert=True)
        return
    _start_prompt_flow(
        bot, call.message.chat.id, user["user_id"], lang, message_id=call.message.message_id
    )
    bot.answer_callback_query(call.id)


def handle_img(bot: TeleBot, message: Message) -> None:
    user, lang = _get_user_and_lang(message.from_user)
    if user.get("banned"):
        bot.reply_to(message, t("error_banned", lang))
        return

    prompt = _extract_prompt(message)
    try:
        reference = _get_reference_image(bot, message, lang)
    except ImageGenerationError as exc:
        bot.reply_to(message, str(exc), parse_mode="HTML")
        return

    if reference and not prompt:
        bot.reply_to(message, need_prompt(lang), parse_mode="HTML")
        return

    if not prompt:
        _start_prompt_flow(bot, message.chat.id, user["user_id"], lang)
        return

    _process_prompt(bot, message, user, prompt, lang, reference=reference)


def register(bot: TeleBot) -> None:
    @bot.callback_query_handler(func=lambda c: c.data == "image:back")
    def on_back(cq: CallbackQuery):
        user, lang = _get_user_and_lang(cq.from_user)
        db.clear_state(user["user_id"])
        edit_or_send(
            bot, cq.message.chat.id, cq.message.message_id, MAIN(lang), main_menu(lang)
        )
        bot.answer_callback_query(cq.id)

    @bot.message_handler(commands=["img"])
    def on_img_command(message: Message):
        handle_img(bot, message)

    @bot.message_handler(
        func=lambda m: (db.get_state(m.from_user.id) or "").startswith(STATE_WAIT_PROMPT),
        content_types=["text", "photo", "document"],
    )
    def on_prompt(message: Message):
        user, lang = _get_user_and_lang(message.from_user)

        if message.content_type == "text":
            if message.text and message.text.startswith("/"):
                return
            try:
                reference = _get_reference_image(bot, message, lang)
            except ImageGenerationError as exc:
                bot.reply_to(message, str(exc), parse_mode="HTML")
                return

            text_prompt = message.text or ""
            if reference and not text_prompt.strip():
                bot.reply_to(message, need_prompt(lang), parse_mode="HTML")
                return

            _process_prompt(
                bot,
                message,
                user,
                text_prompt,
                lang,
                reference=reference,
            )
            return

        caption = message.caption or ""
        if caption.startswith("/"):
            return

        try:
            reference = _get_reference_image(bot, message, lang)
        except ImageGenerationError as exc:
            bot.reply_to(message, str(exc), parse_mode="HTML")
            return

        if not reference:
            bot.reply_to(message, invalid_reference(lang), parse_mode="HTML")
            return

        prompt = _extract_prompt(message)
        if not prompt:
            bot.reply_to(message, need_prompt(lang), parse_mode="HTML")
            return

        _process_prompt(
            bot,
            message,
            user,
            prompt,
            lang,
            reference=reference,
        )<|MERGE_RESOLUTION|>--- conflicted
+++ resolved
@@ -130,7 +130,6 @@
 
     if content is None:
         # ``download_file_by_id`` works for photos even when Telegram
-<<<<<<< HEAD
         # generates a temporary path without an extension. Some bot instances
         # run on library versions that do not expose this helper, so guard the
         # call and swallow transport errors. This prevents an AttributeError
@@ -142,10 +141,8 @@
                 content = download_by_id(file_id)
             except Exception:
                 content = None
-=======
         # generates a temporary path without an extension.
         content = bot.download_file_by_id(file_id)
->>>>>>> 3e8f92f8
 
     if not content:
         raise RuntimeError("empty file content")
