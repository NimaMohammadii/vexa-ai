"""Runway image generation service.

This module provides a thin wrapper around the Runway asynchronous task API
and exposes two high level methods that are used by the Telegram handlers:
``generate_image`` for submitting a new prompt and ``get_image_status`` for
polling the task until it is finished.

The implementation keeps the configuration inside the code as requested; the
only external dependency is the ``RUNWAY_API`` environment variable which must
hold the Runway API token.
"""

from __future__ import annotations

import logging
import os
import time
from typing import Any, Dict, Optional

import requests


logger = logging.getLogger(__name__)


class ImageGenerationError(RuntimeError):
    """Raised when an image cannot be generated."""


class ImageService:
    """Client for interacting with the Runway image generation API."""

    _DEFAULT_BASE_URL = "https://api.dev.runwayml.com/v1"
    _DEFAULT_MODEL = "gen4_image_turbo"
    _DEFAULT_API_VERSION = "2024-11-06"
<<<<<<< HEAD
=======
    _BASE_URL = os.getenv("RUNWAY_API_URL") or "https://api.dev.runwayml.com/v1"
    _MODEL = os.getenv("RUNWAY_MODEL", "gen4_image_turbo")
    _API_VERSION = os.getenv("RUNWAY_API_VERSION", "2024-11-06")
>>>>>>> 2f59ec6e
    _DEFAULT_WIDTH = 1024
    _DEFAULT_HEIGHT = 1024
    _DEFAULT_FORMAT = "webp"
    _REQUEST_TIMEOUT = 30
    _GENERATION_TIMEOUT = 300
    _DEFAULT_POLL_INTERVAL = 3.0
    _GENERIC_ERROR_MESSAGE = "در پردازش درخواست خطایی رخ داد."

    def __init__(self) -> None:
        token = os.getenv("RUNWAY_API")
        if not token:
            raise ImageGenerationError("کلید دسترسی Runway تنظیم نشده است.")

        self._token = token
        self._base_url = self._normalise_base_url(
            os.getenv("RUNWAY_API_URL"),
            self._DEFAULT_BASE_URL,
        )
        self._model = self._normalise_str(os.getenv("RUNWAY_MODEL"), self._DEFAULT_MODEL)
        self._api_version = self._normalise_str(
            os.getenv("RUNWAY_API_VERSION"),
            self._DEFAULT_API_VERSION,
        )
        self._session = requests.Session()
        self._session.headers.update(
            {
                "Authorization": f"Bearer {self._token}",
                "Content-Type": "application/json",
                "Accept": "application/json",
                "User-Agent": "vexa-ai-image-service/1.0",
                "X-Runway-Version": self._api_version,
            }
        )

    # ------------------------------------------------------------------
    # Public API
    # ------------------------------------------------------------------
    def generate_image(self, prompt: str) -> str:
        """Submit a new generation task and return the task identifier."""

        cleaned = (prompt or "").strip()
        if not cleaned:
            raise ImageGenerationError("متن تصویر نباید خالی باشد.")

        payload: Dict[str, Any] = {
            "model": self._model,
            "input": {
                "prompt": cleaned,
                "width": self._DEFAULT_WIDTH,
                "height": self._DEFAULT_HEIGHT,
                "output_format": self._DEFAULT_FORMAT,
            },
        }

        logger.debug("Submitting generation task to Runway", extra={"payload": payload})
        response = self._request("POST", "/tasks", json=payload)
        data = self._safe_json(response)

        task_id = data.get("id") or data.get("task_id")
        if not task_id:
            raise ImageGenerationError("شناسهٔ تسک از پاسخ Runway دریافت نشد.")

        logger.info("Runway task created", extra={"task_id": task_id})
        return str(task_id)

    def get_image_status(
        self,
        task_id: str,
        *,
        poll_interval: float | None = None,
        timeout: float | None = None,
    ) -> Dict[str, Any]:
        """Poll the given task until it is finished and return the response."""

        if not task_id:
            raise ImageGenerationError("شناسهٔ تسک معتبر نیست.")

        poll_delay = poll_interval or self._DEFAULT_POLL_INTERVAL
        deadline = time.time() + float(timeout or self._GENERATION_TIMEOUT)

        while time.time() < deadline:
            response = self._request("GET", f"/tasks/{task_id}")
            payload = self._safe_json(response)

            status = self._extract_status(payload)
            normalised_status = status.lower()
            logger.debug(
                "Runway task status",
                extra={"task_id": task_id, "status": normalised_status, "payload": payload},
            )

            if self._is_success_state(normalised_status, payload):
                assets = self._fetch_assets(task_id)
                if assets:
                    payload.setdefault("assets", assets)
                return payload

<<<<<<< HEAD
            if self._is_failure_state(normalised_status, payload):
=======
            if status in {"failed", "error", "cancelled"}:
>>>>>>> 2f59ec6e
                raise ImageGenerationError(self._format_error(payload))

            time.sleep(poll_delay)

        # مهلت به پایان رسیده است
        raise ImageGenerationError("مهلت دریافت تصویر به پایان رسید.")

    # ------------------------------------------------------------------
    # Internal helpers
    # ------------------------------------------------------------------
    def _request(
        self,
        method: str,
        path: str,
        *,
        json: Optional[Dict[str, Any]] = None,
        timeout: int | float | None = None,
    ) -> requests.Response:
        """Perform an HTTP request and handle connection level errors."""

        url = self._build_url(path)
        try:
            response = self._session.request(
                method,
                url,
                json=json,
                timeout=timeout or self._REQUEST_TIMEOUT,
            )
        except requests.RequestException as exc:  # pragma: no cover - network failure
            raise ImageGenerationError(f"اتصال به Runway ناموفق بود: {exc}") from exc

        if response.status_code >= 400:
            payload = self._safe_json(response, default={})
            message = self._format_error(payload, response)
            raise ImageGenerationError(message)

        return response

    def _fetch_assets(self, task_id: str) -> Optional[Dict[str, Any]]:
        """Try to fetch the assets for a finished task."""

        try:
            response = self._request("GET", f"/tasks/{task_id}/assets")
        except ImageGenerationError:
            # Some endpoints might not expose assets; swallow the error to return
            # the original payload obtained from ``/tasks/{task_id}``.
            logger.debug("No assets available for task", extra={"task_id": task_id})
            return None

        return self._safe_json(response)

    @staticmethod
    def _safe_json(response: requests.Response, default: Optional[Dict[str, Any]] = None) -> Dict[str, Any]:
        """Return the JSON payload or the provided default."""

        try:
            parsed = response.json()
        except ValueError:
            if default is not None:
                return default
            raise ImageGenerationError("پاسخ غیرقابل‌پارس از Runway دریافت شد.") from None

        if isinstance(parsed, dict):
            return parsed

        return {"data": parsed}

    @staticmethod
    def _extract_error(payload: Dict[str, Any]) -> str:
        """Extract a user friendly error message from an API response."""

        candidates = []

        error_obj = payload.get("error")
        if isinstance(error_obj, dict):
            for key in ("message", "detail", "error", "code"):
                value = error_obj.get(key)
                if value:
                    candidates.append(value)
        elif error_obj:
            candidates.append(error_obj)

        candidates.extend(
            payload.get(key)
            for key in ("message", "detail", "title", "description")
            if payload.get(key)
        )

        details = payload.get("errors")
        if isinstance(details, dict):
            candidates.extend(details.values())
        elif isinstance(details, list):
            candidates.extend(details)

        for candidate in candidates:
            text = str(candidate or "").strip()
            if text:
                return text

        return ""

    def _format_error(
        self,
        payload: Dict[str, Any] | None,
        response: requests.Response | None = None,
    ) -> str:
        """Return the best available error message for the user."""

        message = self._extract_error(payload or {})
        if message:
            return message

        if response is not None:
            snippet = (response.text or "").strip()
            if snippet:
                snippet = " ".join(snippet.split())
                snippet = snippet[:200]
                return f"HTTP {response.status_code}: {snippet}"
            if response.reason:
                return f"HTTP {response.status_code}: {response.reason}"

        return self._GENERIC_ERROR_MESSAGE

    @staticmethod
    def _normalise_base_url(candidate: Optional[str], default: str) -> str:
        """Normalise the configured base URL and ensure it has no trailing slash."""

        if candidate:
            trimmed = candidate.strip()
            if trimmed:
                return trimmed.rstrip("/")
        return default

    @staticmethod
    def _normalise_str(candidate: Optional[str], default: str) -> str:
        if candidate is None:
            return default

        trimmed = candidate.strip()
        return trimmed or default

    def _build_url(self, path: str) -> str:
        if not path.startswith("/"):
            path = f"/{path}"
<<<<<<< HEAD
        return f"{self._base_url}{path}"

    @staticmethod
    def _extract_status(payload: Dict[str, Any]) -> str:
        """Extract the most relevant status string from a Runway response."""

        visited: set[int] = set()
        stack: list[Any] = [payload]

        while stack:
            current = stack.pop()
            identifier = id(current)
            if identifier in visited:
                continue
            visited.add(identifier)

            if isinstance(current, dict):
                for key, value in current.items():
                    lowered = key.lower()
                    if lowered in {"status", "state", "phase"} and not isinstance(
                        value, (dict, list, tuple, set)
                    ):
                        text = str(value or "").strip()
                        if text:
                            return text

                    if isinstance(value, (dict, list, tuple, set)):
                        stack.append(value)
            elif isinstance(current, (list, tuple, set)):
                stack.extend(current)

        return ""

    @staticmethod
    def _is_success_state(status: str, payload: Dict[str, Any]) -> bool:
        """Return True if the payload represents a finished successful task."""

        if status in {"succeeded", "completed", "finished", "success", "done"}:
            return True

        return ImageService._extract_truthy_flag(
            payload,
            {"done", "is_done", "completed", "is_completed", "success", "succeeded"},
        )

    @staticmethod
    def _is_failure_state(status: str, payload: Dict[str, Any]) -> bool:
        """Return True if the payload indicates a terminal error state."""

        if status in {"failed", "error", "cancelled", "canceled", "rejected"}:
            return True

        return ImageService._extract_truthy_flag(
            payload,
            {"failed", "is_failed", "error", "has_error", "cancelled", "canceled"},
        )

    @staticmethod
    def _extract_truthy_flag(payload: Dict[str, Any], keys: set[str]) -> bool:
        """Look for boolean-esque keys anywhere inside the payload."""

        visited: set[int] = set()
        stack: list[Any] = [payload]

        while stack:
            current = stack.pop()
            identifier = id(current)
            if identifier in visited:
                continue
            visited.add(identifier)

            if isinstance(current, dict):
                for key, value in current.items():
                    lowered = key.lower()
                    if lowered in keys and not isinstance(value, (dict, list, tuple, set)):
                        if isinstance(value, bool):
                            return bool(value)
                        text = str(value or "").strip().lower()
                        if text in {"true", "1", "yes"}:
                            return True
                    elif isinstance(value, (dict, list, tuple, set)):
                        stack.append(value)
            elif isinstance(current, (list, tuple, set)):
                stack.extend(current)

        return False
=======
        return f"{self._base_url}{path}"
>>>>>>> 2f59ec6e
<|MERGE_RESOLUTION|>--- conflicted
+++ resolved
@@ -33,12 +33,9 @@
     _DEFAULT_BASE_URL = "https://api.dev.runwayml.com/v1"
     _DEFAULT_MODEL = "gen4_image_turbo"
     _DEFAULT_API_VERSION = "2024-11-06"
-<<<<<<< HEAD
-=======
     _BASE_URL = os.getenv("RUNWAY_API_URL") or "https://api.dev.runwayml.com/v1"
     _MODEL = os.getenv("RUNWAY_MODEL", "gen4_image_turbo")
     _API_VERSION = os.getenv("RUNWAY_API_VERSION", "2024-11-06")
->>>>>>> 2f59ec6e
     _DEFAULT_WIDTH = 1024
     _DEFAULT_HEIGHT = 1024
     _DEFAULT_FORMAT = "webp"
@@ -136,11 +133,8 @@
                     payload.setdefault("assets", assets)
                 return payload
 
-<<<<<<< HEAD
             if self._is_failure_state(normalised_status, payload):
-=======
             if status in {"failed", "error", "cancelled"}:
->>>>>>> 2f59ec6e
                 raise ImageGenerationError(self._format_error(payload))
 
             time.sleep(poll_delay)
@@ -285,7 +279,6 @@
     def _build_url(self, path: str) -> str:
         if not path.startswith("/"):
             path = f"/{path}"
-<<<<<<< HEAD
         return f"{self._base_url}{path}"
 
     @staticmethod
@@ -371,7 +364,4 @@
             elif isinstance(current, (list, tuple, set)):
                 stack.extend(current)
 
-        return False
-=======
-        return f"{self._base_url}{path}"
->>>>>>> 2f59ec6e
+        return False