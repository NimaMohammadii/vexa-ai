--- conflicted
+++ resolved
@@ -219,7 +219,6 @@
             if nested_status in failure_states:
                 return True
 
-<<<<<<< HEAD
         if payload.get("error") or (
             isinstance(output, dict) and output.get("error")
         ):
@@ -268,6 +267,4 @@
             return [str(value)]
 
         return _walk(payload)
-=======
-        return False
->>>>>>> eef762e1
+        return False