# modules/gpt/service.py
"""GPT chat completion service helper."""

from __future__ import annotations

import json
from typing import Any, Dict, Iterable, List, Optional

import requests

from config import (
    DEBUG,
    GPT_API_KEY,
    GPT_API_KEY_HEADER,
    GPT_API_KEY_PREFIX,
    GPT_API_TIMEOUT,
    GPT_API_URL,
    GPT_MAX_TOKENS,
    GPT_MODEL,
    GPT_SYSTEM_PROMPT,
    GPT_TEMPERATURE,
    GPT_TOP_P,
)

_ALLOWED_ROLES = {"system", "user", "assistant"}


class GPTServiceError(RuntimeError):
    """Raised when the upstream GPT provider returns an error."""


_COMMON_KEY_NAMES = {
    "gpt_api",
    "gpt_api_key",
    "openai_api",
    "openai_api_key",
    "openai_key",
    "openai_token",
    "api_key",
    "apikey",
    "api_token",
    "token",
}

_DIRECT_SETTING_NAMES = (
    "GPT_API",
    "GPT_API_KEY",
    "GPTAPI",
    "OPENAI_API",
    "OPENAI_API_KEY",
    "OPENAI_KEY",
    "OPENAI_TOKEN",
    "OPENAI_SECRET_KEY",
)

_cached_api_key: Optional[str] = None


def _clean_candidate(text: str) -> str:
    """Normalise a text snippet that may contain an API key."""

    candidate = (text or "").strip()
    candidate = candidate.strip('"')
    candidate = candidate.strip("'")
    if not candidate:
        return ""

    if candidate.startswith(("{", "[")):
        # Likely JSON; let the caller decode separately
        return candidate

    if "sk-" in candidate:
        candidate = candidate[candidate.index("sk-") :]

    # Stop at obvious separators to avoid trailing punctuation
    for separator in ("\n", "\r", "\t", " ", ",", ";"):
        if separator in candidate:
            candidate = candidate.split(separator, 1)[0]

    candidate = candidate.strip()
    candidate = candidate.strip('"')
    candidate = candidate.strip("'")
    if not candidate:
        return ""

    return candidate


def _looks_like_api_key(text: str, *, allow_loose: bool) -> bool:
    """Heuristic check to make sure we only return plausible API keys."""

    if not text or " " in text:
        return False

    lowered = text.lower()
    if lowered.startswith(("sk-", "rk-", "gpt-", "gpt_")):
        return True

    if lowered.startswith(("http://", "https://")):
        return False

    return allow_loose and len(text) >= 24


def _extract_from_structure(value: Any, *, allow_loose: bool) -> str:
    """Recursively inspect a nested structure (possibly JSON) for an API key."""

    if value is None:
        return ""

    if isinstance(value, (list, tuple, set)):
        for item in value:
            candidate = _extract_from_structure(item, allow_loose=allow_loose)
            if candidate:
                return candidate
        return ""

    if isinstance(value, dict):
        for key, item in value.items():
            key_name = str(key or "").lower()
            candidate = _extract_from_structure(
                item,
                allow_loose=allow_loose or key_name in _COMMON_KEY_NAMES or any(term in key_name for term in ("gpt", "openai")),
            )
            if candidate:
                return candidate
        return ""

    text = _clean_candidate(str(value))
    if not text:
        return ""

    if text.startswith(("{", "[")):
        try:
            parsed = json.loads(text)
        except Exception:
            # Fall through to direct heuristics if parsing fails
            parsed = None
        else:
            return _extract_from_structure(parsed, allow_loose=allow_loose)

    if _looks_like_api_key(text, allow_loose=allow_loose):
        return text

    return ""


def _extract_api_key(value: Any, *, allow_loose: bool = False) -> str:
    """Helper to extract an API key from arbitrary stored values."""

    return _extract_from_structure(value, allow_loose=allow_loose)


def resolve_gpt_api_key(force_refresh: bool = False) -> str:
    """Return the configured GPT API key from env or dynamic settings."""

    global _cached_api_key

    if not force_refresh and _cached_api_key:
        return _cached_api_key

    if GPT_API_KEY:
        _cached_api_key = GPT_API_KEY
        return _cached_api_key

    try:
        import db  # local import to avoid circular dependency at module import time
    except Exception:
        _cached_api_key = ""
        return ""

    # ابتدا تلاش می‌کنیم کلید را از نام‌های رایج (با در نظر گرفتن نسخه حروف کوچک) بخوانیم
<<<<<<< HEAD
    for key_name in _DIRECT_SETTING_NAMES:
        variants = {key_name, key_name.lower(), key_name.replace("_", ""), key_name.replace("_", "-")}
        for variant in variants:
            if not variant:
                continue
            value = db.get_setting(variant)
            candidate = _extract_api_key(value, allow_loose=True)
            if candidate:
                _cached_api_key = candidate
=======
    for key_name in ("GPT_API", "GPT_API_KEY", "OPENAI_API_KEY"):
        for variant in {key_name, key_name.lower()}:
            value = db.get_setting(variant)
            candidate = _extract_api_key(value, allow_loose=True)
            if candidate:
>>>>>>> 3afde372
                return candidate

    try:
        settings = db.get_settings()
    except Exception:
        settings = {}

    # سپس کل جدول تنظیمات را جست‌وجو می‌کنیم تا کلیدهای مرتبط با GPT/OpenAI را بیابیم
    for key, value in settings.items():
        key_name = str(key or "").lower()
        if not key_name:
            continue
        allow_loose = key_name in _COMMON_KEY_NAMES or any(term in key_name for term in ("gpt", "openai"))
        candidate = _extract_api_key(value, allow_loose=allow_loose)
        if candidate:
<<<<<<< HEAD
            _cached_api_key = candidate
=======
>>>>>>> 3afde372
            return candidate

    # در نهایت، تمام مقادیر باقی‌مانده را با قواعد سخت‌گیرانه بررسی می‌کنیم
    for value in settings.values():
        candidate = _extract_api_key(value, allow_loose=False)
        if candidate:
            _cached_api_key = candidate
            return candidate

<<<<<<< HEAD
    _cached_api_key = ""
=======
>>>>>>> 3afde372
    return ""


def _build_headers() -> Dict[str, str]:
    api_key = resolve_gpt_api_key()
    if not api_key:
        raise GPTServiceError("GPT API key is not configured. Set GPT_API in secrets.")

    header_name = GPT_API_KEY_HEADER or "Authorization"
    header_value = f"{GPT_API_KEY_PREFIX or ''}{api_key}".strip()

    headers = {"Content-Type": "application/json"}
    headers[header_name] = header_value
    return headers


def _normalise_message(message: Dict[str, Any]) -> Dict[str, str]:
    if not isinstance(message, dict):
        raise GPTServiceError("messages must be a list of role/content objects")

    role = str(message.get("role", "assistant")).strip().lower()
    if role not in _ALLOWED_ROLES:
        raise GPTServiceError(f"Unsupported message role: {role}")

    content = message.get("content")
    if not isinstance(content, str) or not content:
        raise GPTServiceError("Each message requires non-empty string content")

    return {"role": role, "content": content}


def build_default_messages(history: Iterable[Dict[str, str]], user_text: str) -> List[Dict[str, str]]:
    """Compose a conversation list starting with the system prompt."""

    messages: List[Dict[str, str]] = [{"role": "system", "content": GPT_SYSTEM_PROMPT}]
    for item in history:
        try:
            messages.append(_normalise_message(item))
        except GPTServiceError:
            if DEBUG:
                print("Ignoring malformed GPT history item:", item)
    messages.append({"role": "user", "content": user_text})
    return messages


def _prepare_payload(
    messages: List[Dict[str, Any]],
    model: Optional[str] = None,
    temperature: Optional[float] = None,
    top_p: Optional[float] = None,
    max_tokens: Optional[int] = None,
) -> Dict[str, Any]:
    if not isinstance(messages, list) or not messages:
        raise GPTServiceError("messages must be a non-empty list")

    normalised = [_normalise_message(message) for message in messages]
    chosen_model = (model or GPT_MODEL or "gpt-4o-mini").strip() or "gpt-4o-mini"

    payload: Dict[str, Any] = {
        "model": chosen_model,
        "messages": normalised,
        "temperature": temperature if temperature is not None else GPT_TEMPERATURE,
        "top_p": top_p if top_p is not None else GPT_TOP_P,
    }

    limit = max_tokens if max_tokens is not None else GPT_MAX_TOKENS
    if limit > 0:
        payload["max_tokens"] = limit

    return payload


def chat_completion(
    messages: List[Dict[str, Any]],
    model: Optional[str] = None,
    temperature: Optional[float] = None,
    top_p: Optional[float] = None,
    max_tokens: Optional[int] = None,
) -> Dict[str, Any]:
    """Send the conversation to the configured GPT provider and return the JSON response."""

    payload = _prepare_payload(messages, model=model, temperature=temperature, top_p=top_p, max_tokens=max_tokens)

    try:
        response = requests.post(
            GPT_API_URL,
            headers=_build_headers(),
            data=json.dumps(payload, ensure_ascii=False).encode("utf-8"),
            timeout=GPT_API_TIMEOUT,
        )
    except requests.RequestException as exc:  # pragma: no cover - network failure
        raise GPTServiceError(f"Network error calling GPT API: {exc}") from exc

    text = response.text
    try:
        data = response.json()
    except ValueError as exc:
        if DEBUG:
            print("GPT API returned non-JSON response:", text)
        raise GPTServiceError("Invalid response from GPT API") from exc

    if response.status_code >= 400:
        error_message = None
        if isinstance(data, dict):
            error_message = data.get("error") or data.get("message")
            if isinstance(error_message, dict):
                error_message = error_message.get("message") or error_message.get("code")
        if not error_message:
            error_message = response.reason or "GPT API request failed"
        raise GPTServiceError(str(error_message))

    return data


def extract_message_text(data: Dict[str, Any]) -> str:
    """Utility helper to get the assistant message content from the API response."""

    choices = data.get("choices") if isinstance(data, dict) else None
    if not choices:
        return ""
    message = choices[0].get("message") if isinstance(choices[0], dict) else None
    content = message.get("content") if isinstance(message, dict) else None
    return content or ""


def web_search(query: str, max_results: int = 3) -> List[Dict[str, str]]:
    """Perform a lightweight web search using the DuckDuckGo instant answer API."""

    q = (query or "").strip()
    if not q:
        return []

    try:
        response = requests.get(
            "https://api.duckduckgo.com/",
            params={"q": q, "format": "json", "no_redirect": "1", "no_html": "1"},
            timeout=10,
        )
    except requests.RequestException as exc:  # pragma: no cover - network failure
        raise GPTServiceError(f"Search request failed: {exc}") from exc

    try:
        payload = response.json()
    except ValueError as exc:
        if DEBUG:
            print("Search API returned non-JSON response:", response.text)
        raise GPTServiceError("Invalid response from search provider") from exc

    results: List[Dict[str, str]] = []

    abstract = payload.get("AbstractText") or payload.get("Abstract")
    abstract_url = payload.get("AbstractURL")
    if abstract:
        results.append(
            {
                "title": payload.get("Heading") or q,
                "url": abstract_url or payload.get("AbstractURL") or payload.get("AbstractSource") or "",
                "snippet": abstract,
            }
        )

    def _collect(items):
        for item in items:
            if not isinstance(item, dict):
                continue
            if "Topics" in item:
                _collect(item.get("Topics") or [])
                continue
            text = item.get("Text") or item.get("Result") or ""
            url = item.get("FirstURL") or item.get("URL") or ""
            title = item.get("Title") or text[:80] or q
            if text or url:
                results.append({"title": title, "url": url, "snippet": text})

    _collect(payload.get("RelatedTopics") or [])

    trimmed = results[: max_results if max_results and max_results > 0 else 3]
    return trimmed<|MERGE_RESOLUTION|>--- conflicted
+++ resolved
@@ -170,7 +170,7 @@
         return ""
 
     # ابتدا تلاش می‌کنیم کلید را از نام‌های رایج (با در نظر گرفتن نسخه حروف کوچک) بخوانیم
-<<<<<<< HEAD
+ codex/activate-gpt-api-access-for-all-users-nc4le1
     for key_name in _DIRECT_SETTING_NAMES:
         variants = {key_name, key_name.lower(), key_name.replace("_", ""), key_name.replace("_", "-")}
         for variant in variants:
@@ -180,13 +180,13 @@
             candidate = _extract_api_key(value, allow_loose=True)
             if candidate:
                 _cached_api_key = candidate
-=======
+
     for key_name in ("GPT_API", "GPT_API_KEY", "OPENAI_API_KEY"):
         for variant in {key_name, key_name.lower()}:
             value = db.get_setting(variant)
             candidate = _extract_api_key(value, allow_loose=True)
             if candidate:
->>>>>>> 3afde372
+ main
                 return candidate
 
     try:
@@ -202,10 +202,10 @@
         allow_loose = key_name in _COMMON_KEY_NAMES or any(term in key_name for term in ("gpt", "openai"))
         candidate = _extract_api_key(value, allow_loose=allow_loose)
         if candidate:
-<<<<<<< HEAD
+ codex/activate-gpt-api-access-for-all-users-nc4le1
             _cached_api_key = candidate
-=======
->>>>>>> 3afde372
+
+ main
             return candidate
 
     # در نهایت، تمام مقادیر باقی‌مانده را با قواعد سخت‌گیرانه بررسی می‌کنیم
@@ -215,10 +215,10 @@
             _cached_api_key = candidate
             return candidate
 
-<<<<<<< HEAD
+ codex/activate-gpt-api-access-for-all-users-nc4le1
     _cached_api_key = ""
-=======
->>>>>>> 3afde372
+
+ main
     return ""
 
 
