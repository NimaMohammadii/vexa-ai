--- conflicted
+++ resolved
@@ -24,10 +24,10 @@
     build_default_messages,
     chat_completion,
     extract_message_text,
-<<<<<<< HEAD
+ codex/implement-gpt-5-menu-with-credit-handling-z0myf5
     resolve_gpt_api_key,
-=======
->>>>>>> a72c94a0
+
+ main
     web_search,
 )
 
